--- conflicted
+++ resolved
@@ -607,11 +607,7 @@
                 "linear_layer",
                 "_linear_layer",
                 "node",
-<<<<<<< HEAD
                 "autoint",
-                "autoint_emb_v2",
-=======
->>>>>>> 5b9cd113
             ]
             available_nn_models = available_nn_models + [x + "_tuned" for x in available_nn_models]
             nn_models = [
