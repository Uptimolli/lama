# TODO: проверить что NLP не падает, CV
"""Tabular presets."""

import logging
import os

from collections import Counter
from copy import copy
from copy import deepcopy
from typing import Iterable
from typing import Optional
from typing import Sequence
from typing import cast

import numpy as np
import pandas as pd
import torch
import torch.nn as nn

from joblib import Parallel
from joblib import delayed
from pandas import DataFrame
from tqdm import tqdm

from ...addons.utilization import TimeUtilization
from ...dataset.np_pd_dataset import NumpyDataset
from ...ml_algo.boost_cb import BoostCB
from ...ml_algo.boost_lgbm import BoostLGBM
from ...ml_algo.dl_model import TorchModel
from ...ml_algo.linear_sklearn import LinearLBFGS
from ...ml_algo.random_forest import RandomForestSklearn
from ...ml_algo.tuning.optuna import DLOptunaTuner
from ...ml_algo.tuning.optuna import OptunaTuner
from ...pipelines.features.lgb_pipeline import LGBAdvancedPipeline
from ...pipelines.features.lgb_pipeline import LGBSeqSimpleFeatures
from ...pipelines.features.lgb_pipeline import LGBSimpleFeatures
from ...pipelines.features.linear_pipeline import LinearFeatures
from ...pipelines.features.torch_pipeline import TorchSimpleFeatures
from ...pipelines.ml.nested_ml_pipe import NestedTabularMLPipeline
from ...pipelines.selection.base import ComposedSelector
from ...pipelines.selection.base import SelectionPipeline
from ...pipelines.selection.importance_based import ImportanceCutoffSelector
from ...pipelines.selection.importance_based import ModelBasedImportanceEstimator
from ...pipelines.selection.permutation_importance_based import (
    NpIterativeFeatureSelector,
)
from ...pipelines.selection.permutation_importance_based import (
    NpPermutationImportanceEstimator,
)
from ...reader.base import DictToPandasSeqReader
from ...reader.base import PandasToPandasReader
from ...reader.tabular_batch_generator import ReadableToDf
from ...reader.tabular_batch_generator import read_batch
from ...reader.tabular_batch_generator import read_data
from ...tasks import Task
from ..blend import MeanBlender
from ..blend import WeightedBlender
from .base import AutoMLPreset
from .base import upd_params
from .utils import calc_feats_permutation_imps
from .utils import change_datetime
from .utils import plot_pdp_with_distribution


_base_dir = os.path.dirname(__file__)
logger = logging.getLogger(__name__)


class TabularAutoML(AutoMLPreset):
    """Classic preset - work with tabular data.

    Supported data roles - numbers, dates, categories.
    Limitations:

        - No memory management
        - No text support

    GPU support in catboost/lightgbm (if installed for GPU) training.

    Commonly _params kwargs (ex. timing_params) set via
    config file (config_path argument).
    If you need to change just few params, it's possible
    to pass it as dict of dicts, like json.
    To get available params please look on default config template.
    Also you can find there param description.
    To generate config template call
    :meth:`TabularAutoML.get_config('config_path.yml')`.

    Args:
        task: Task to solve.
        timeout: Timeout in seconds.
        memory_limit: Memory limit that are passed to each automl.
        cpu_limit: CPU limit that that are passed to each automl.
        gpu_ids: GPU IDs that are passed to each automl.
        debug: To catch running model exceptions or not.
        timing_params: Timing param dict. Optional.
        config_path: Path to config file.
        general_params: General param dict.
        reader_params: Reader param dict.
        read_csv_params: Params to pass ``pandas.read_csv``
            (case of train/predict from file).
        nested_cv_params: Param dict for nested cross-validation.
        tuning_params: Params of Optuna tuner.
        selection_params: Params of feature selection.
        lgb_params: Params of lightgbm model.
        cb_params: Params of catboost model.
        rf_params: Params of Sklearn Random Forest model.
        linear_l2_params: Params of linear model.
        nn_params: Params of neural network model.
        gbm_pipeline_params: Params of feature generation
            for boosting models.
        linear_pipeline_params: Params of feature generation
            for linear models.
        nn_pipeline_params: Params of feature generation
            for neural network models.
    """

    _default_config_path = "tabular_config.yml"

    # set initial runtime rate guess for first level models
    _time_scores = {
        "lgb": 1,
        "lgb_tuned": 3,
        "linear_l2": 0.7,
        "cb": 2,
        "cb_tuned": 6,
        "rf": 5,
        "rf_tuned": 10,
        "nn": 10,
        "nn_tuned": 20,
    }

    def __init__(
        self,
        task: Task,
        timeout: int = 3600,
        memory_limit: int = 16,
        cpu_limit: int = 4,
        gpu_ids: Optional[str] = "all",
        debug: bool = False,
        timing_params: Optional[dict] = None,
        config_path: Optional[str] = None,
        general_params: Optional[dict] = None,
        reader_params: Optional[dict] = None,
        read_csv_params: Optional[dict] = None,
        nested_cv_params: Optional[dict] = None,
        tuning_params: Optional[dict] = None,
        selection_params: Optional[dict] = None,
        lgb_params: Optional[dict] = None,
        cb_params: Optional[dict] = None,
        rf_params: Optional[dict] = None,
        linear_l2_params: Optional[dict] = None,
        nn_params: Optional[dict] = None,
        gbm_pipeline_params: Optional[dict] = None,
        linear_pipeline_params: Optional[dict] = None,
        nn_pipeline_params: Optional[dict] = None,
        time_series_pipeline_params: Optional[dict] = None,
        is_time_series: bool = False,
    ):
        super().__init__(task, timeout, memory_limit, cpu_limit, gpu_ids, debug, timing_params, config_path)
        #
        self.is_time_series = is_time_series

        # upd manual params
        for name, param in zip(
            [
                "general_params",
                "reader_params",
                "read_csv_params",
                "nested_cv_params",
                "tuning_params",
                "lgb_params",
                "cb_params",
                "rf_params",
                "linear_l2_params",
                "nn_params",
                "gbm_pipeline_params",
                "linear_pipeline_params",
                "nn_pipeline_params",
            ],
            [
                general_params,
                reader_params,
                read_csv_params,
                nested_cv_params,
                tuning_params,
                lgb_params,
                cb_params,
                rf_params,
                linear_l2_params,
                nn_params,
                gbm_pipeline_params,
                linear_pipeline_params,
                nn_pipeline_params,
            ],
        ):
            if param is None:
                param = {}
            self.__dict__[name] = upd_params(self.__dict__[name], param)

        # if not time-series mode --> update selection_params too
        if not self.is_time_series:
            for name, param in zip(["selection_params"], [selection_params]):
                if param is None:
                    param = {}
                self.__dict__[name] = upd_params(self.__dict__[name], param)

        # if time-series mode --> update time_series_pipeline_params
        if self.is_time_series:
            for name, param in zip(["time_series_pipeline_params"], [time_series_pipeline_params]):
                if param is None:
                    param = {}
                self.__dict__[name] = upd_params(self.__dict__[name], param)

    def infer_auto_params(self, train_data: DataFrame, multilevel_avail: bool = False):

        length = train_data.shape[0]

        # infer optuna tuning iteration based on dataframe len
        if self.tuning_params["max_tuning_iter"] == "auto":
            if length < 10000:
                self.tuning_params["max_tuning_iter"] = 100
            elif length < 30000:
                self.tuning_params["max_tuning_iter"] = 50
            elif length < 100000:
                self.tuning_params["max_tuning_iter"] = 10
            else:
                self.tuning_params["max_tuning_iter"] = 5

        if self.general_params["use_algos"] == "auto":
            # TODO: More rules and add cases
            self.general_params["use_algos"] = [["lgb", "lgb_tuned", "linear_l2", "cb", "cb_tuned"]]
            if self.task.name == "multi:reg" and self.is_time_series:
                self.general_params["use_algos"] = [["cb", "linear_l2", "rf"]]
            else:
                if self.task.name == "multiclass" and multilevel_avail:
                    self.general_params["use_algos"].append(["linear_l2", "lgb"])

                if (self.task.name == "multi:reg") or (self.task.name == "multilabel"):
                    self.general_params["use_algos"] = [["linear_l2", "cb", "rf", "rf_tuned", "cb_tuned"]]

        if not self.general_params["nested_cv"]:
            self.nested_cv_params["cv"] = 1

        # check gpu to use catboost
        gpu_cnt = torch.cuda.device_count()
        gpu_ids = self.gpu_ids
        if gpu_cnt > 0 and gpu_ids:
            if gpu_ids == "all":
                gpu_ids = ",".join(list(map(str, range(gpu_cnt))))

            self.nn_params["device"] = gpu_ids.split(",")
            self.cb_params["default_params"]["task_type"] = "GPU"
            self.cb_params["default_params"]["devices"] = gpu_ids.replace(",", ":")

        else:
            self.nn_params["device"] = "cpu"

        # check all n_jobs params
        cpu_cnt = min(os.cpu_count(), self.cpu_limit)
        torch.set_num_threads(cpu_cnt)

        self.cb_params["default_params"]["thread_count"] = min(
            self.cb_params["default_params"]["thread_count"], cpu_cnt
        )
        self.lgb_params["default_params"]["num_threads"] = min(
            self.lgb_params["default_params"]["num_threads"], cpu_cnt
        )
        self.reader_params["n_jobs"] = min(self.reader_params["n_jobs"], cpu_cnt)

    def get_feature_pipeline(self, model, **kwargs):
        """Get LGBSeqSimpleFeatures pipeline if task is the time series prediction.

        Args:
            model: one from ["gbm", "linear_l2",, "rf", "nn"].
            kwargs: Arbitrary keyword arguments.

        Returns:
            appropriate features pipeline.
        """
        if self.is_time_series and model in ["gbm", "linear_l2", "rf", "nn"]:
            return LGBSeqSimpleFeatures(fill_na=True, scaler=True, transformers_params=self.time_series_pipeline_params)
        else:
            if model == "nn":
                return TorchSimpleFeatures(**self.nn_pipeline_params)
            if model == "linear_l2":
                return LinearFeatures(output_categories=True, **self.linear_pipeline_params)
            if model == "gbm":
                return LGBAdvancedPipeline(**self.gbm_pipeline_params, **kwargs)
            if model == "rf":
                if "fill_na" in kwargs:
                    return LGBAdvancedPipeline(**self.gbm_pipeline_params, **kwargs)
                return LGBAdvancedPipeline(**self.gbm_pipeline_params, fill_na=True, **kwargs)

    def get_time_score(self, n_level: int, model_type: str, nested: Optional[bool] = None):

        if nested is None:
            nested = self.general_params["nested_cv"]

        score = self._time_scores[model_type]

        mult = 1
        if nested:
            if self.nested_cv_params["n_folds"] is not None:
                mult = self.nested_cv_params["n_folds"]
            else:
                mult = self.nested_cv_params["cv"]

        if n_level > 1:
            mult *= 0.8 if self.general_params["skip_conn"] else 0.1

        score = score * mult

        # lower score for catboost on gpu
        if model_type in ["cb", "cb_tuned"] and self.cb_params["default_params"]["task_type"] == "GPU":
            score *= 0.5
        return score

    def get_selector(self, n_level: Optional[int] = 1) -> SelectionPipeline:
        selection_params = self.selection_params
        # lgb_params
        lgb_params = deepcopy(self.lgb_params)
        lgb_params["default_params"] = {
            **lgb_params["default_params"],
            **{"feature_fraction": 1},
        }

        cb_params = deepcopy(self.cb_params)
        cb_params["default_params"] = {
            **cb_params["default_params"],
            **{"rsm": 1},
        }

        mode = selection_params["mode"]

        # create pre selection based on mode
        pre_selector = None
        if mode > 0:
            # if we need selector - define model
            # timer will be useful to estimate time for next gbm runs
            selection_feats = LGBSimpleFeatures()

            if (self.task.name == "multi:reg") or (self.task.name == "multilabel"):
                time_score = self.get_time_score(n_level, "cb", False)
                sel_timer_0 = self.timer.get_task_timer("cb", time_score)
                selection_gbm = BoostCB(timer=sel_timer_0, **cb_params)
                model_name = "cb"
            else:
                time_score = self.get_time_score(n_level, "lgb", False)
                sel_timer_0 = self.timer.get_task_timer("lgb", time_score)
                selection_gbm = BoostLGBM(timer=sel_timer_0, **lgb_params)
                model_name = "lgb"
            selection_gbm.set_prefix("Selector")
            time_score = self.get_time_score(n_level, model_name, False)

            sel_timer_0 = self.timer.get_task_timer(model_name, time_score)

            if selection_params["importance_type"] == "permutation":
                importance = NpPermutationImportanceEstimator()
            else:
                importance = ModelBasedImportanceEstimator()

            pre_selector = ImportanceCutoffSelector(
                selection_feats,
                selection_gbm,
                importance,
                cutoff=selection_params["cutoff"],
                fit_on_holdout=selection_params["fit_on_holdout"],
            )
            if mode == 2:
                time_score = self.get_time_score(n_level, model_name, False)

                sel_timer_1 = self.timer.get_task_timer(model_name, time_score)
                selection_feats = LGBSimpleFeatures()
                if (self.task.name == "multi:reg") or (self.task.name == "multilabel"):
                    selection_gbm = BoostCB(timer=sel_timer_1, **cb_params)
                else:
                    selection_gbm = BoostLGBM(timer=sel_timer_1, **lgb_params)
                selection_gbm.set_prefix("Selector")

                # TODO: Check about reusing permutation importance
                importance = NpPermutationImportanceEstimator()

                extra_selector = NpIterativeFeatureSelector(
                    selection_feats,
                    selection_gbm,
                    importance,
                    feature_group_size=selection_params["feature_group_size"],
                    max_features_cnt_in_result=selection_params["max_features_cnt_in_result"],
                )

                pre_selector = ComposedSelector([pre_selector, extra_selector])

        return pre_selector

    def get_nn(
        self, keys: Sequence[str], n_level: int = 1, pre_selector: Optional[SelectionPipeline] = None
    ) -> NestedTabularMLPipeline:
        ml_algos = []
        force_calc = []

        nn_feats = self.get_feature_pipeline(model="nn")
        general_nn_params = deepcopy(self.nn_params)
        if "0" in self.nn_params:
            for i in range(len(keys)):
                if str(i) in general_nn_params:
                    del general_nn_params[str(i)]

        for i, key in enumerate(keys):
            time_score = self.get_time_score(n_level, "nn")
            nn_timer = self.timer.get_task_timer("reg_nn", time_score)
            model_params = deepcopy(general_nn_params)

            model_params.update(self.nn_params.get(str(i), general_nn_params))
            model_name = key

            if isinstance(key, str):
                tuned = "_tuned" in key
                if key[:2] == "nn":
                    model_name = "mlp"
                _name = "TorchNN_" + model_name + "_" + str(i)
                model_name = model_name.replace("_tuned", "")
            else:
                tuned = model_params.get("tuned")
                _name = "TorchNN_" + str(i)

            model_params["model"] = model_name
            nn_model = TorchModel(
                timer=nn_timer,
                default_params=model_params,
                freeze_defaults=model_params["freeze_defaults"],
                optimization_search_space=model_params.get("optimization_search_space", None),
            )
            nn_model._name = _name

            if tuned:
                nn_model.set_prefix("Tuned")
                nn_tuner = DLOptunaTuner(
                    n_trials=model_params["tuning_params"]["max_tuning_iter"],
                    timeout=model_params["tuning_params"]["max_tuning_time"],
                    fit_on_holdout=model_params["tuning_params"]["fit_on_holdout"],
                )
                nn_model = (nn_model, nn_tuner)
            ml_algos.append(nn_model)
            force_calc.append(True if not len(ml_algos) - 1 else False)

        nn_pipe = NestedTabularMLPipeline(
            ml_algos, force_calc, pre_selection=None, features_pipeline=nn_feats, **self.nested_cv_params
        )

        return nn_pipe

    def get_linear(self, n_level: int = 1, pre_selector: Optional[SelectionPipeline] = None) -> NestedTabularMLPipeline:

        # linear model with l2
        time_score = self.get_time_score(n_level, "linear_l2")
        linear_l2_timer = self.timer.get_task_timer("reg_l2", time_score)
        linear_l2_model = LinearLBFGS(timer=linear_l2_timer, **self.linear_l2_params)
        linear_l2_feats = self.get_feature_pipeline(model="linear_l2")

        linear_l2_pipe = NestedTabularMLPipeline(
            [linear_l2_model],
            force_calc=True,
            pre_selection=pre_selector,
            features_pipeline=linear_l2_feats,
            **self.nested_cv_params
        )
        return linear_l2_pipe

    def get_gbms(
        self,
        keys: Sequence[str],
        n_level: int = 1,
        pre_selector: Optional[SelectionPipeline] = None,
    ):

        gbm_feats = self.get_feature_pipeline(model="gbm", feats_imp=pre_selector)

        ml_algos = []
        force_calc = []
        for key, force in zip(keys, [True, False, False, False]):
            tuned = "_tuned" in key
            algo_key = key.split("_")[0]
            time_score = self.get_time_score(n_level, key)
            gbm_timer = self.timer.get_task_timer(algo_key, time_score)
            if algo_key == "lgb":
                gbm_model = BoostLGBM(timer=gbm_timer, **self.lgb_params)
            elif algo_key == "cb":
                gbm_model = BoostCB(timer=gbm_timer, **self.cb_params)
            else:
                raise ValueError("Wrong algo key")

            if tuned:
                gbm_model.set_prefix("Tuned")
                gbm_tuner = OptunaTuner(
                    n_trials=self.tuning_params["max_tuning_iter"],
                    timeout=self.tuning_params["max_tuning_time"],
                    fit_on_holdout=self.tuning_params["fit_on_holdout"],
                )
                gbm_model = (gbm_model, gbm_tuner)
            ml_algos.append(gbm_model)
            force_calc.append(force)

        gbm_pipe = NestedTabularMLPipeline(
            ml_algos, force_calc, pre_selection=pre_selector, features_pipeline=gbm_feats, **self.nested_cv_params
        )

        return gbm_pipe

    def get_rfs(self, keys: Sequence[str], n_level: int = 1, pre_selector: Optional[SelectionPipeline] = None):

        rf_feats = self.get_feature_pipeline(model="rf", feats_imp=pre_selector, fill_na=True)
        ml_algos = []
        force_calc = []
        for key, force in zip(keys, [True, False]):
            tuned = "_tuned" in key
            algo_key = key.split("_")[0]
            time_score = self.get_time_score(n_level, key)
            rf_timer = self.timer.get_task_timer(algo_key, time_score)

            rf_model = RandomForestSklearn(timer=rf_timer, **self.rf_params)

            if tuned:
                rf_model.set_prefix("Tuned")
                rf_tuner = OptunaTuner(
                    n_trials=self.tuning_params["max_tuning_iter"],
                    timeout=self.tuning_params["max_tuning_time"],
                    fit_on_holdout=self.tuning_params["fit_on_holdout"],
                )
                rf_model = (rf_model, rf_tuner)
            ml_algos.append(rf_model)
            force_calc.append(force)

        rf_pipe = NestedTabularMLPipeline(
            ml_algos, force_calc, pre_selection=pre_selector, features_pipeline=rf_feats, **self.nested_cv_params
        )

        return rf_pipe

    def create_automl(self, **fit_args):
        """Create basic automl instance.

        Args:
            **fit_args: Contain all information needed for creating automl.

        """
        train_data = fit_args["train_data"]
        multilevel_avail = fit_args["valid_data"] is None and fit_args["cv_iter"] is None

        if self.is_time_series:
            self.infer_auto_params(train_data["seq"]["seq0"], multilevel_avail)
            reader = DictToPandasSeqReader(task=self.task, **self.reader_params)
            pre_selector = None
        else:
            self.infer_auto_params(train_data, multilevel_avail)
            reader = PandasToPandasReader(task=self.task, **self.reader_params)
            pre_selector = self.get_selector()
        levels = []

        for n, names in enumerate(self.general_params["use_algos"]):
            lvl = []
            # regs
            rf_models = [x for x in ["rf", "rf_tuned"] if x in names]

            if len(rf_models) > 0:
                selector = None
                if (
                    self.is_time_series
                    or "rf" in self.selection_params["select_algos"]
                    and (self.general_params["skip_conn"] or n == 0)
                ):
                    selector = pre_selector
                lvl.append(self.get_rfs(rf_models, n + 1, selector))

            if "linear_l2" in names:
                selector = None
                if (
                    self.is_time_series
                    or "linear_l2" in self.selection_params["select_algos"]
                    and (self.general_params["skip_conn"] or n == 0)
                ):
                    selector = pre_selector
                lvl.append(self.get_linear(n + 1, selector))

            gbm_models = [
                x for x in ["lgb", "lgb_tuned", "cb", "cb_tuned"] if x in names and x.split("_")[0] in self.task.losses
            ]

            if len(gbm_models) > 0:
                selector = None
                if (
                    self.is_time_series
                    or "gbm" in self.selection_params["select_algos"]
                    and (self.general_params["skip_conn"] or n == 0)
                ):
                    selector = pre_selector
                lvl.append(self.get_gbms(gbm_models, n + 1, selector))

            available_nn_models = [
                "nn",
                "mlp",
                "dense",
                "denselight",
                "resnet",
                "snn",
                "linear_layer",
                "_linear_layer",
                "node",
                "autoint",
<<<<<<< HEAD
                "tabnet",
=======
                "fttransformer",
>>>>>>> bc5795a5
            ]
            available_nn_models = available_nn_models + [x + "_tuned" for x in available_nn_models]
            nn_models = [
                x for x in names if x in available_nn_models or (isinstance(x, type) and issubclass(x, nn.Module))
            ]

            if len(nn_models) > 0:
                selector = None
                lvl.append(self.get_nn(nn_models, n + 1, selector))

            if len(lvl) != 0:
                levels.append(lvl)

        # blend everything
        blender = WeightedBlender(max_nonzero_coef=self.general_params["weighted_blender_max_nonzero_coef"])

        # initialize
        self._initialize(
            reader,
            levels,
            skip_conn=self.general_params["skip_conn"],
            blender=blender,
            return_all_predictions=self.general_params["return_all_predictions"],
            timer=self.timer,
            debug=self.debug,
        )

    def _get_read_csv_params(self):
        try:
            cols_to_read = self.reader.used_features
            numeric_dtypes = {
                x: self.reader.roles[x].dtype for x in self.reader.roles if self.reader.roles[x].name == "Numeric"
            }
        except AttributeError:
            cols_to_read = []
            numeric_dtypes = {}
        # cols_to_read is empty if reader is not fitted
        if len(cols_to_read) == 0:
            cols_to_read = None

        read_csv_params = copy(self.read_csv_params)
        read_csv_params = {
            **read_csv_params,
            **{"usecols": cols_to_read, "dtype": numeric_dtypes},
        }

        return read_csv_params

    def fit_predict(
        self,
        train_data: ReadableToDf,
        roles: Optional[dict] = None,
        train_features: Optional[Sequence[str]] = None,
        cv_iter: Optional[Iterable] = None,
        valid_data: Optional[ReadableToDf] = None,
        valid_features: Optional[Sequence[str]] = None,
        log_file: str = None,
        verbose: int = 0,
    ) -> NumpyDataset:
        """Fit and get prediction on validation dataset.

        Almost same as :meth:`lightautoml.automl.base.AutoML.fit_predict`.

        Additional features - working with different data formats.
        Supported now:

            - Path to ``.csv``, ``.parquet``, ``.feather`` files.
            - :class:`~numpy.ndarray`, or dict of :class:`~numpy.ndarray`.
              For example, ``{'data': X...}``. In this case,
              roles are optional, but `train_features`
              and `valid_features` required.
            - :class:`pandas.DataFrame`.

        Args:
            train_data: Dataset to train.
            roles: Roles dict.
            train_features: Optional features names, if can't be inferred from `train_data`.
            cv_iter: Custom cv-iterator. For example, :class:`~lightautoml.validation.np_iterators.TimeSeriesIterator`.
            valid_data: Optional validation dataset.
            valid_features: Optional validation dataset features if cannot be inferred from `valid_data`.
            verbose: Controls the verbosity: the higher, the more messages.
                <1  : messages are not displayed;
                >=1 : the computation process for layers is displayed;
                >=2 : the information about folds processing is also displayed;
                >=3 : the hyperparameters optimization process is also displayed;
                >=4 : the training process for every algorithm is displayed;
            log_file: Filename for writing logging messages. If log_file is specified,
                the messages will be saved in a the file. If the file exists, it will be overwritten.

        Returns:
            Dataset with predictions. Call ``.data`` to get predictions array.

        """
        # roles may be none in case of train data is set {'data': np.ndarray, 'target': np.ndarray ...}
        self.set_logfile(log_file)
        if roles is None:
            roles = {}
        read_csv_params = self._get_read_csv_params()
        if self.is_time_series:
            train_data = train_data["seq"]["seq0"]
        train, upd_roles = read_data(train_data, train_features, self.cpu_limit, read_csv_params)
        if upd_roles:
            roles = {**roles, **upd_roles}
        if valid_data is not None:
            data, _ = read_data(valid_data, valid_features, self.cpu_limit, self.read_csv_params)

        if self.is_time_series:
            train = {"seq": {"seq0": train}}

        oof_pred = super().fit_predict(train, roles=roles, cv_iter=cv_iter, valid_data=valid_data, verbose=verbose)

        return cast(NumpyDataset, oof_pred)

    def predict(
        self,
        data: ReadableToDf,
        features_names: Optional[Sequence[str]] = None,
        batch_size: Optional[int] = None,
        n_jobs: Optional[int] = 1,
        return_all_predictions: Optional[bool] = None,
    ) -> NumpyDataset:
        """Get dataset with predictions.

        Almost same as :meth:`lightautoml.automl.base.AutoML.predict`
        on new dataset, with additional features.

        Additional features - working with different data formats.
        Supported now:

            - Path to ``.csv``, ``.parquet``, ``.feather`` files.
            - :class:`~numpy.ndarray`, or dict of :class:`~numpy.ndarray`. For example,
              ``{'data': X...}``. In this case roles are optional,
              but `train_features` and `valid_features` required.
            - :class:`pandas.DataFrame`.

        Parallel inference - you can pass ``n_jobs`` to speedup
        prediction (requires more RAM).
        Batch_inference - you can pass ``batch_size``
        to decrease RAM usage (may be longer).

        Args:
            data: Dataset to perform inference.
            features_names: Optional features names,
                if cannot be inferred from `train_data`.
            batch_size: Batch size or ``None``.
            n_jobs: Number of jobs.
            return_all_predictions: if True,
                returns all model predictions from last level

        Returns:
            Dataset with predictions.

        """
        read_csv_params = self._get_read_csv_params()

        if batch_size is None and n_jobs == 1:
            if self.is_time_series:
                data = data["seq"]["seq0"]
            data, _ = read_data(data, features_names, self.cpu_limit, read_csv_params)
            if self.is_time_series:
                data = {"seq": {"seq0": data}}
            pred = super().predict(data, features_names, return_all_predictions)
            return cast(NumpyDataset, pred)

        data_generator = read_batch(
            data,
            features_names,
            n_jobs=n_jobs,
            batch_size=batch_size,
            read_csv_params=read_csv_params,
        )

        if n_jobs == 1:
            res = [self.predict(df, features_names, return_all_predictions) for df in data_generator]
        else:
            # TODO: Check here for pre_dispatch param
            with Parallel(n_jobs, pre_dispatch=len(data_generator) + 1) as p:
                res = p(delayed(self.predict)(df, features_names, return_all_predictions) for df in data_generator)

        res = NumpyDataset(
            np.concatenate([x.data for x in res], axis=0),
            features=res[0].features,
            roles=res[0].roles,
        )

        return res

    def get_feature_scores(
        self,
        calc_method: str = "fast",
        data: Optional[ReadableToDf] = None,
        features_names: Optional[Sequence[str]] = None,
        silent: bool = True,
    ):
        if calc_method == "fast":
            for level in self.levels:
                for pipe in level:
                    fi = pipe.pre_selection.get_features_score()
                    if fi is not None:
                        used_feats = set(self.collect_used_feats())
                        fi = fi.reset_index()
                        fi.columns = ["Feature", "Importance"]
                        return fi[fi["Feature"].map(lambda x: x in used_feats)]

            else:
                if not silent:
                    logger.info2("No feature importances to show. Please use another calculation method")
                return None

        if calc_method != "accurate":
            if not silent:
                logger.info2(
                    "Unknown calc_method. "
                    + "Currently supported methods for feature importances calculation are 'fast' and 'accurate'."
                )
            return None

        if data is None:
            if not silent:
                logger.info2("Data parameter is not setup for accurate calculation method. Aborting...")
            return None

        read_csv_params = self._get_read_csv_params()
        data, _ = read_data(data, features_names, self.cpu_limit, read_csv_params)
        used_feats = self.collect_used_feats()
        fi = calc_feats_permutation_imps(
            self,
            used_feats,
            data,
            self.reader.target,
            self.task.get_dataset_metric(),
            silent=silent,
        )
        return fi

    def get_individual_pdp(
        self,
        test_data: ReadableToDf,
        feature_name: str,
        n_bins: Optional[int] = 30,
        top_n_categories: Optional[int] = 10,
        datetime_level: Optional[str] = "year",
    ):
        assert feature_name in self.reader._roles
        assert datetime_level in ["year", "month", "dayofweek"]
        test_i = test_data.copy()
        # Numerical features
        if self.reader._roles[feature_name].name == "Numeric":
            counts, bin_edges = np.histogram(test_data[feature_name].dropna(), bins=n_bins)
            grid = (bin_edges[:-1] + bin_edges[1:]) / 2
            ys = []
            for i in tqdm(grid):
                test_i[feature_name] = i
                preds = self.predict(test_i).data
                ys.append(preds)
        # Categorical features
        if self.reader._roles[feature_name].name == "Category":
            feature_cnt = test_data[feature_name].value_counts()
            grid = list(feature_cnt.index.values[:top_n_categories])
            counts = list(feature_cnt.values[:top_n_categories])
            ys = []
            for i in tqdm(grid):
                test_i[feature_name] = i
                preds = self.predict(test_i).data
                ys.append(preds)
            if len(feature_cnt) > top_n_categories:
                freq_mapping = {feature_cnt.index[i]: i for i, _ in enumerate(feature_cnt)}
                # add "OTHER" class
                test_i = test_data.copy()
                # sample from other classes with the same distribution
                test_i[feature_name] = (
                    test_i[feature_name][np.array([freq_mapping[k] for k in test_i[feature_name]]) > top_n_categories]
                    .sample(n=test_data.shape[0], replace=True)
                    .values
                )
                preds = self.predict(test_i).data
                grid.append("<OTHER>")
                ys.append(preds)
                counts.append(feature_cnt.values[top_n_categories:].sum())
        # Datetime Features
        if self.reader._roles[feature_name].name == "Datetime":
            test_data_read = self.reader.read(test_data)
            feature_datetime = pd.arrays.DatetimeArray(test_data_read._data[feature_name])
            if datetime_level == "year":
                grid = np.unique([i.year for i in feature_datetime])
            elif datetime_level == "month":
                grid = np.arange(1, 13)
            else:
                grid = np.arange(7)
            ys = []
            for i in tqdm(grid):
                test_i[feature_name] = change_datetime(feature_datetime, datetime_level, i)
                preds = self.predict(test_i).data
                ys.append(preds)
            counts = Counter([getattr(i, datetime_level) for i in feature_datetime])
            counts = [counts[i] for i in grid]
        return grid, ys, counts

    def plot_pdp(
        self,
        test_data: ReadableToDf,
        feature_name: str,
        individual: Optional[bool] = False,
        n_bins: Optional[int] = 30,
        top_n_categories: Optional[int] = 10,
        top_n_classes: Optional[int] = 10,
        datetime_level: Optional[str] = "year",
    ):
        grid, ys, counts = self.get_individual_pdp(
            test_data=test_data,
            feature_name=feature_name,
            n_bins=n_bins,
            top_n_categories=top_n_categories,
            datetime_level=datetime_level,
        )
        plot_pdp_with_distribution(
            test_data,
            grid,
            ys,
            counts,
            self.reader,
            feature_name,
            individual,
            top_n_classes,
            datetime_level,
        )


class TabularUtilizedAutoML(TimeUtilization):
    """Template to make TimeUtilization from TabularAutoML.

    Simplifies using ``TimeUtilization`` module for ``TabularAutoMLPreset``.

    Args:
        task: Task to solve.
        timeout: Timeout in seconds.
        memory_limit: Memory limit that are passed to each automl.
        cpu_limit: CPU limit that that are passed to each automl.
        gpu_ids: GPU IDs that are passed to each automl.
        timing_params: Timing params level that are passed to each automl.
        configs_list: List of str path to configs files.
        drop_last: Usually last automl will be stopped with timeout.
            Flag that defines if we should drop it from ensemble.
        return_all_predictions: skip blending phase
        max_runs_per_config: Maximum number of multistart loops.
        random_state: Initial random seed that will be set
            in case of search in config.

    """

    def __init__(
        self,
        task: Task,
        timeout: int = 3600,
        memory_limit: int = 16,
        cpu_limit: int = 4,
        gpu_ids: Optional[str] = None,
        timing_params: Optional[dict] = None,
        configs_list: Optional[Sequence[str]] = None,
        drop_last: bool = True,
        return_all_predictions: bool = False,
        max_runs_per_config: int = 5,
        random_state: int = 42,
        outer_blender_max_nonzero_coef: float = 0.05,
        **kwargs
    ):
        if configs_list is None:
            configs_list = [
                os.path.join(_base_dir, "tabular_configs", x)
                for x in [
                    "conf_0_sel_type_0.yml",
                    "conf_1_sel_type_1.yml",
                    "conf_2_select_mode_1_no_typ.yml",
                    "conf_3_sel_type_1_no_inter_lgbm.yml",
                    "conf_4_sel_type_0_no_int.yml",
                    "conf_5_sel_type_1_tuning_full.yml",
                    "conf_6_sel_type_1_tuning_full_no_int_lgbm.yml",
                ]
            ]
        inner_blend = MeanBlender()
        outer_blend = WeightedBlender(max_nonzero_coef=outer_blender_max_nonzero_coef)
        super().__init__(
            TabularAutoML,
            task,
            timeout,
            memory_limit,
            cpu_limit,
            gpu_ids,
            timing_params,
            configs_list,
            inner_blend,
            outer_blend,
            drop_last,
            return_all_predictions,
            max_runs_per_config,
            None,
            random_state,
            **kwargs
        )

    def get_feature_scores(
        self,
        calc_method: str = "fast",
        data: Optional[ReadableToDf] = None,
        features_names: Optional[Sequence[str]] = None,
        silent: bool = True,
    ):
        if calc_method == "fast":
            feat_imps = []
            for pipe in self.outer_pipes:
                for model in pipe.ml_algos:
                    fi = model.models[0][0].get_feature_scores("fast")
                    if fi is not None:
                        feat_imps.append(fi)
            n_feat_imps = len(feat_imps)
            if n_feat_imps == 0:
                if not silent:
                    logger.info2("No feature importances to show. Please use another calculation method")
                return None
            return (
                pd.concat(feat_imps).groupby("Feature")["Importance"].agg(sum).sort_values(ascending=False)
                / n_feat_imps
            ).reset_index()

        if calc_method != "accurate":
            if not silent:
                logger.info2(
                    "Unknown calc_method. "
                    + "Currently supported methods for feature importances calculation are 'fast' and 'accurate'."
                )
            return None

        if data is None:
            if not silent:
                logger.info2("Data parameter is not setup for accurate calculation method. Aborting...")
            return None

        automl = self.outer_pipes[0].ml_algos[0].models[0][0]
        read_csv_params = automl._get_read_csv_params()
        data, _ = read_data(data, features_names, self.cpu_limit, read_csv_params)

        used_feats = set()
        for pipe in self.outer_pipes:
            used_feats.update(pipe.ml_algos[0].models[0][0].collect_used_feats())

        fi = calc_feats_permutation_imps(
            self,
            list(used_feats),
            data,
            automl.reader.target,
            automl.task.get_dataset_metric(),
            silent=silent,
        )
        return fi

    def create_model_str_desc(self, pref_tab_num: int = 0, split_line_len: int = 80) -> str:
        res = "Final prediction for new objects = \n"
        for it, (model, weight) in enumerate(zip(self.outer_pipes, self.outer_blend.wts)):
            config_path = model.ml_algos[0].models[0][0].config_path.split("/")[-1]
            res += "\t" * (pref_tab_num + 1) + "+ " * (it > 0)
            res += '{:.5f} * {} averaged models with config = "{}" and different CV random_states. Their structures: \n\n'.format(
                weight, len(model.ml_algos[0].models[0]), config_path
            )
            for it1, m in enumerate(model.ml_algos[0].models[0]):
                cur_model_desc = m.create_model_str_desc(pref_tab_num + 2, split_line_len)
                res += "\t" * (pref_tab_num + 1) + "    Model #{}.\n{}\n\n".format(it1, cur_model_desc)

        return res

    def get_individual_pdp(
        self,
        test_data: ReadableToDf,
        feature_name: str,
        n_bins: Optional[int] = 30,
        top_n_categories: Optional[int] = 10,
        datetime_level: Optional[str] = "year",
    ):
        reader = self.outer_pipes[0].ml_algos[0].models[0][0].reader
        assert feature_name in reader._roles
        assert datetime_level in ["year", "month", "dayofweek"]
        test_i = test_data.copy()
        # Numerical features
        if reader._roles[feature_name].name == "Numeric":
            counts, bin_edges = np.histogram(test_data[feature_name].dropna(), bins=n_bins)
            grid = (bin_edges[:-1] + bin_edges[1:]) / 2
            ys = []
            for i in tqdm(grid):
                test_i[feature_name] = i
                preds = self.predict(test_i).data
                ys.append(preds)
        # Categorical features
        if reader._roles[feature_name].name == "Category":
            feature_cnt = test_data[feature_name].value_counts()
            grid = list(feature_cnt.index.values[:top_n_categories])
            counts = list(feature_cnt.values[:top_n_categories])
            ys = []
            for i in tqdm(grid):
                test_i[feature_name] = i
                preds = self.predict(test_i).data
                ys.append(preds)
            if len(feature_cnt) > top_n_categories:
                freq_mapping = {feature_cnt.index[i]: i for i, _ in enumerate(feature_cnt)}
                # add "OTHER" class
                test_i = test_data.copy()
                # sample from other classes with the same distribution
                test_i[feature_name] = (
                    test_i[feature_name][np.array([freq_mapping[k] for k in test_i[feature_name]]) > top_n_categories]
                    .sample(n=test_data.shape[0], replace=True)
                    .values
                )
                preds = self.predict(test_i).data
                grid.append("<OTHER>")
                ys.append(preds)
                counts.append(feature_cnt.values[top_n_categories:].sum())
        # Datetime Features
        if reader._roles[feature_name].name == "Datetime":
            test_data_read = reader.read(test_data)
            feature_datetime = pd.arrays.DatetimeArray(test_data_read._data[feature_name])
            if datetime_level == "year":
                grid = np.unique([i.year for i in feature_datetime])
            elif datetime_level == "month":
                grid = np.arange(1, 13)
            else:
                grid = np.arange(7)
            ys = []
            for i in tqdm(grid):
                test_i[feature_name] = change_datetime(feature_datetime, datetime_level, i)
                preds = self.predict(test_i).data
                ys.append(preds)
            counts = Counter([getattr(i, datetime_level) for i in feature_datetime])
            counts = [counts[i] for i in grid]
        return grid, ys, counts

    def plot_pdp(
        self,
        test_data: ReadableToDf,
        feature_name: str,
        individual: Optional[bool] = False,
        n_bins: Optional[int] = 30,
        top_n_categories: Optional[int] = 10,
        top_n_classes: Optional[int] = 10,
        datetime_level: Optional[str] = "year",
    ):
        reader = self.outer_pipes[0].ml_algos[0].models[0][0].reader
        grid, ys, counts = self.get_individual_pdp(
            test_data=test_data,
            feature_name=feature_name,
            n_bins=n_bins,
            top_n_categories=top_n_categories,
            datetime_level=datetime_level,
        )
        plot_pdp_with_distribution(
            test_data,
            grid,
            ys,
            counts,
            reader,
            feature_name,
            individual,
            top_n_classes,
            datetime_level,
        )<|MERGE_RESOLUTION|>--- conflicted
+++ resolved
@@ -607,11 +607,8 @@
                 "_linear_layer",
                 "node",
                 "autoint",
-<<<<<<< HEAD
                 "tabnet",
-=======
                 "fttransformer",
->>>>>>> bc5795a5
             ]
             available_nn_models = available_nn_models + [x + "_tuned" for x in available_nn_models]
             nn_models = [
