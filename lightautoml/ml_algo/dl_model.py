--- conflicted
+++ resolved
@@ -51,13 +51,10 @@
     DenseEmbeddingFlat,
     LinearEmbedding,
     LinearEmbeddingFlat,
-<<<<<<< HEAD
     PLREmbedding,
     PLREmbeddingFlat,
     SoftEmbedding,
     SoftEmbeddingFlat,
-=======
->>>>>>> bc5795a5
     WeightedCatEmbedding,
     BasicCatEmbedding,
     WeightedCatEmbeddingFlat,
@@ -82,10 +79,7 @@
 from .torch_based.nn_models import ResNetModel
 from .torch_based.nn_models import _LinearLayer
 from .torch_based.nn_models import AutoInt
-<<<<<<< HEAD
-=======
 from .torch_based.nn_models import FTTransformer
->>>>>>> bc5795a5
 
 
 logger = logging.getLogger(__name__)
@@ -100,11 +94,8 @@
     "snn": SNN,
     "node": NODE,
     "autoint": AutoInt,
-<<<<<<< HEAD
     "tabnet": TabNet,
-=======
     "fttransformer": FTTransformer,
->>>>>>> bc5795a5
 }
 input_type_by_name = {
     "denselight": "flat",
@@ -116,11 +107,8 @@
     "snn": "flat",
     "node": "flat",
     "autoint": "seq",
-<<<<<<< HEAD
     "tabnet": "flat",
-=======
     "fttransformer": "seq",
->>>>>>> bc5795a5
 }
 cat_embedder_by_name_flat = {
     "cat": CatEmbedder,
@@ -128,7 +116,6 @@
     "weighted": WeightedCatEmbeddingFlat,
 }
 cat_embedder_by_name = {"cat_no_dropout": BasicCatEmbedding, "weighted": WeightedCatEmbedding}
-<<<<<<< HEAD
 
 cont_embedder_by_name_flat = {
     "cont": ContEmbedder,
@@ -138,10 +125,8 @@
     "soft": SoftEmbeddingFlat,
 }
 cont_embedder_by_name = {"linear": LinearEmbedding, "dense": DenseEmbedding, "plr": PLREmbedding, "soft": SoftEmbedding}
-=======
 cont_embedder_by_name_flat = {"cont": ContEmbedder, "linear": LinearEmbeddingFlat, "dense": DenseEmbeddingFlat}
 cont_embedder_by_name = {"linear": LinearEmbedding, "dense": DenseEmbedding}
->>>>>>> bc5795a5
 
 
 class TorchModel(TabularMLAlgo):
