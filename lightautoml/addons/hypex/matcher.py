--- conflicted
+++ resolved
@@ -44,30 +44,6 @@
     """"""
 
     def __init__(
-<<<<<<< HEAD
-        self,
-        input_data,
-        outcome,
-        treatment,
-        outcome_type="numeric",
-        group_col=None,
-        info_col=None,
-        generate_report=GENERATE_REPORT,
-        report_feat_select_dir=REPORT_FEAT_SELECT_DIR,
-        timeout=TIMEOUT,
-        n_threads=N_THREADS,
-        n_folds=N_FOLDS,
-        verbose=VERBOSE,
-        use_algos=None,
-        same_target_threshold=SAME_TARGET_THRESHOLD,
-        interquartile_coeff=OUT_INTER_COEFF,
-        drop_outliers_by_percentile=OUT_MODE_PERCENT,
-        min_percentile=OUT_MIN_PERCENT,
-        max_percentile=OUT_MAX_PERCENT,
-        n_neighbors=10,
-        silent=True,
-        pbar=True,
-=======
             self,
             input_data: pd.DataFrame,
             outcome: str,
@@ -88,34 +64,13 @@
             min_percentile: float = OUT_MIN_PERCENT,
             max_percentile: float = OUT_MAX_PERCENT,
             n_neighbors: int = 10,
->>>>>>> 1038cc5b
+            silent: bool =True,
+            pbar: bool = True,
     ):
         """
         Initialize the Matcher object
 
         Args:
-<<<<<<< HEAD
-            input_data - input dataframe: pd.DataFrame
-            outcome - target column: str
-            treatment - column determine control and test groups: str
-            outcome_type - values type of target column: str
-            group_col - column for grouping: str
-            info_col - columns with id, date or metadata, not take part in calculations: list
-            generate_report - flag to create report: bool
-            report_feat_select_dir - folder for report files: str
-            timeout - limit work time of code: int
-            n_threads - maximum number of threads: int
-            n_folds - number of folds for cross-validation: int
-            verbose - flag to show process stages: bool
-            use_algos - list of names of LAMA algorithms for feature selection: list or str
-            same_target_threshold - threshold for correlation coefficient filter (Spearman): float or Series
-            interquartile_coeff - percent for drop outliers: float
-            drop_outliers_by_percentile - flag to drop outliers by custom percentiles: bool
-            min_percentile - minimum percentile to drop outliers: float
-            max_percentile - maximum percentile to drop outliers: float
-            silent - write logs in debug mode
-            pbar - display progress bar while get index
-=======
             input_data: pd.DataFrame
                 Input dataframe
             outcome: str
@@ -154,7 +109,10 @@
                 Maximum percentile to drop outliers. Defaults to 0.98
             n_neighbors: int, optional
                 Number of neighbors to match. Defaults to 10
->>>>>>> 1038cc5b
+            silent: bool, optional
+                Write logs in debug mode
+            pbar: bool, optional
+                Display progress bar while get index
         """
         if use_algos is None:
             use_algos = USE_ALGOS
@@ -331,14 +289,9 @@
 
         return self.results, self.quality_result
 
-<<<<<<< HEAD
-    def validate_result(self, refuter="random_feature", n_sim=10, fraction=0.8):
-        """Validates estimated ATE
-=======
-    def validate_result(self, refuter: str = 'random_feature', n_sim: int = 10, fraction: float = 0.8) -> dict:
+    def validate_result(self, refuter: str = "random_feature", n_sim: int = 10, fraction: float = 0.8) -> dict:
         """
         Validates estimated ATE (Average Treatment Effect)
->>>>>>> 1038cc5b
 
         Validates estimated effect:
                                     1) by replacing real treatment with random placebo treatment.
@@ -401,16 +354,10 @@
                     pbar=False,
                 )
             else:
-<<<<<<< HEAD
                 logger.error("Incorrect refuter name")
                 raise NameError(
                     "Incorrect refuter name! Available refuters: 'random_feature', 'random_treatment', 'subset_refuter'"
                 )
-=======
-                logger.info("Incorrect refuter name")
-                raise NameError(
-                    "Incorrect refuter name! Available refuters: 'random_feature', 'random_treatment', 'subset_refuter'")
->>>>>>> 1038cc5b
 
             if self.group_col is None:
                 sim = self.matcher.match()
